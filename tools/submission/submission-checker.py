--- conflicted
+++ resolved
@@ -335,12 +335,9 @@
     parser.add_argument("--version", default="v0.7", choices=list(MODEL_CONFIG.keys()), help="mlperf version")
     parser.add_argument("--submitter", help="filter to submitter")
     parser.add_argument("--csv", default="summary.csv", help="csv file with results")
-<<<<<<< HEAD
     parser.add_argument("--skip_compliance", action="store_true", help="Pass this cmdline option to skip checking compliance/ dir")
-=======
     parser.add_argument("--extra-model-benchmark-map", help="extra model name to benchmark mapping")
     parser.add_argument("--debug", action="store_true", help="extra debug output")
->>>>>>> efb29186
     args = parser.parse_args()
     return args
 
@@ -498,11 +495,7 @@
     return []
 
 
-<<<<<<< HEAD
-def check_results_dir(config, filter_submitter, skip_compliance, csv):
-=======
-def check_results_dir(config, filter_submitter, csv, debug=False):
->>>>>>> efb29186
+def check_results_dir(config, filter_submitter,  skip_compliance, csv, debug=False):
     """
     Walk the results directory and do the checking.
 
@@ -882,11 +875,7 @@
     with open(args.csv, "w") as csv:
         os.chdir(args.input)
         # check results directory
-<<<<<<< HEAD
-        results = check_results_dir(config, args.submitter, args.skip_compliance, csv)
-=======
-        results = check_results_dir(config, args.submitter, csv, args.debug)
->>>>>>> efb29186
+        results = check_results_dir(config, args.submitter, args.skip_compliance, csv, args.debug)
 
     # log results
     log.info("---")
